# Table of contents
# Learn more at https://jupyterbook.org/customize/toc.html

format: jb-book
root: README
parts:
  - caption: Features
    chapters:
    - file: "examples/real_function_space.py"
<<<<<<< HEAD
    - file: "examples/point_source.py"
=======
    - file: "examples/xdmf_point_cloud.py"
>>>>>>> d7e53714
  - caption: Reference
    chapters:
    - file: "docs/api.rst"
    - file: CONTRIBUTING
    - file: CODE_OF_CONDUCT<|MERGE_RESOLUTION|>--- conflicted
+++ resolved
@@ -7,11 +7,8 @@
   - caption: Features
     chapters:
     - file: "examples/real_function_space.py"
-<<<<<<< HEAD
     - file: "examples/point_source.py"
-=======
     - file: "examples/xdmf_point_cloud.py"
->>>>>>> d7e53714
   - caption: Reference
     chapters:
     - file: "docs/api.rst"
