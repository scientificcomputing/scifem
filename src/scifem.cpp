--- conflicted
+++ resolved
@@ -11,27 +11,18 @@
 #include <memory>
 #include <nanobind/nanobind.h>
 #include <nanobind/stl/shared_ptr.h>
-<<<<<<< HEAD
-=======
-#include <memory>
 #include <nanobind/stl/tuple.h>
 #include <nanobind/stl/vector.h>
 
->>>>>>> 9554c62f
 using namespace dolfinx;
 
 namespace scifem
 {
-<<<<<<< HEAD
 template <typename T>
 dolfinx::fem::FunctionSpace<T>
-create_real_functionspace(std::shared_ptr<const dolfinx::mesh::Mesh<T>> mesh)
+create_real_functionspace(std::shared_ptr<const dolfinx::mesh::Mesh<T>> mesh,
+                          std::vector<std::size_t> value_shape)
 {
-=======
-    template <typename T>
-    dolfinx::fem::FunctionSpace<T> create_real_functionspace(std::shared_ptr<const dolfinx::mesh::Mesh<T>> mesh, std::vector<std::size_t> value_shape)
-    {
->>>>>>> 9554c62f
 
   basix::FiniteElement e_v = basix::create_element<T>(
       basix::element::family::P,
@@ -39,7 +30,6 @@
       basix::element::lagrange_variant::unset,
       basix::element::dpc_variant::unset, true);
 
-<<<<<<< HEAD
   // NOTE: Optimize input source/dest later as we know this a priori
   std::int32_t num_dofs = (dolfinx::MPI::rank(MPI_COMM_WORLD) == 0) ? 1 : 0;
   std::int32_t num_ghosts = (dolfinx::MPI::rank(MPI_COMM_WORLD) != 0) ? 1 : 0;
@@ -50,10 +40,12 @@
   std::shared_ptr<const dolfinx::common::IndexMap> imap
       = std::make_shared<const dolfinx::common::IndexMap>(
           MPI_COMM_WORLD, num_dofs, ghosts, owners);
-  int index_map_bs = 1;
-  int bs = 1;
+  std::size_t value_size = std::accumulate(
+      value_shape.begin(), value_shape.end(), 1, std::multiplies{});
+  int index_map_bs = value_size;
+  int bs = value_size;
   // Element dof layout
-  fem::ElementDofLayout dof_layout(1, e_v.entity_dofs(),
+  fem::ElementDofLayout dof_layout(value_size, e_v.entity_dofs(),
                                    e_v.entity_closure_dofs(), {}, {});
   std::size_t num_cells_on_process
       = mesh->topology()->index_map(mesh->topology()->dim())->size_local()
@@ -64,37 +56,10 @@
   std::shared_ptr<const dolfinx::fem::DofMap> real_dofmap
       = std::make_shared<const dolfinx::fem::DofMap>(dof_layout, imap,
                                                      index_map_bs, dofmap, bs);
-  std::vector<std::size_t> value_shape(0);
 
   std::shared_ptr<const dolfinx::fem::FiniteElement<T>> d_el
-      = std::make_shared<const dolfinx::fem::FiniteElement<T>>(e_v, 1, false);
-=======
-        // NOTE: Optimize input source/dest later as we know this a priori
-        std::int32_t num_dofs = (dolfinx::MPI::rank(MPI_COMM_WORLD) == 0) ? 1 : 0;
-        std::int32_t num_ghosts = (dolfinx::MPI::rank(MPI_COMM_WORLD) != 0) ? 1 : 0;
-        std::vector<std::int64_t> ghosts(num_ghosts, 0);
-        ghosts.reserve(1);
-        std::vector<int> owners(num_ghosts, 0);
-        owners.reserve(1);
-        std::shared_ptr<const dolfinx::common::IndexMap> imap =
-            std::make_shared<const dolfinx::common::IndexMap>(MPI_COMM_WORLD, num_dofs, ghosts, owners);
-        std::size_t value_size = std::accumulate(value_shape.begin(), value_shape.end(), 1,
-                                                 std::multiplies{});
-        int index_map_bs = value_size;
-        int bs = value_size;
-        // Element dof layout
-        fem::ElementDofLayout dof_layout(value_size, e_v.entity_dofs(), e_v.entity_closure_dofs(), {}, {});
-        std::size_t num_cells_on_process = mesh->topology()->index_map(mesh->topology()->dim())->size_local() +
-                                           mesh->topology()->index_map(mesh->topology()->dim())->num_ghosts();
-
-        std::vector<std::int32_t> dofmap(num_cells_on_process, 0);
-        dofmap.reserve(1);
-        std::shared_ptr<const dolfinx::fem::DofMap> real_dofmap =
-            std::make_shared<const dolfinx::fem::DofMap>(dof_layout, imap, index_map_bs, dofmap, bs);
-
-        std::shared_ptr<const dolfinx::fem::FiniteElement<T>> d_el =
-            std::make_shared<const dolfinx::fem::FiniteElement<T>>(e_v, value_size, false);
->>>>>>> 9554c62f
+      = std::make_shared<const dolfinx::fem::FiniteElement<T>>(e_v, value_size,
+                                                               false);
 
   return dolfinx::fem::FunctionSpace<T>(mesh, d_el, real_dofmap, value_shape);
 }
@@ -102,26 +67,17 @@
 
 namespace scifem_wrapper
 {
-<<<<<<< HEAD
 template <typename T>
 void declare_real_function_space(nanobind::module_& m, std::string type)
 {
   std::string pyfunc_name = "create_real_functionspace_" + type;
   m.def(
       pyfunc_name.c_str(),
-      [](std::shared_ptr<const dolfinx::mesh::Mesh<T>> mesh)
-      { return scifem::create_real_functionspace<T>(mesh); },
+      [](std::shared_ptr<const dolfinx::mesh::Mesh<T>> mesh,
+         std::vector<std::size_t> value_shape)
+      { return scifem::create_real_functionspace<T>(mesh, value_shape); },
       "Create a real function space");
 }
-=======
-    template <typename T>
-    void declare_real_function_space(nanobind::module_ &m, std::string type)
-    {
-        std::string pyfunc_name = "create_real_functionspace_" + type;
-        m.def(pyfunc_name.c_str(), [](std::shared_ptr<const dolfinx::mesh::Mesh<T>> mesh, std::vector<std::size_t> value_shape)
-              { return scifem::create_real_functionspace<T>(mesh, value_shape); }, "Create a real function space");
-    }
->>>>>>> 9554c62f
 
 } // namespace scifem_wrapper
 
