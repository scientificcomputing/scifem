import dolfinx
import basix
import numpy as np
from . import _scifem  # type: ignore


def create_real_functionspace(
    mesh: dolfinx.mesh.Mesh, value_shape: tuple[int, ...] = ()
) -> dolfinx.fem.FunctionSpace:
    """Create a real function space.

    Args:
        mesh: The mesh the real space is defined on.
        value_shape: The shape of the values in the real space.

    Returns:
        The real valued function space.
    Note:
        For scalar elements value shape is ``()``.

    """

<<<<<<< HEAD
    ufl_e = basix.ufl.element(
        "P", mesh.basix_cell(), 0, dtype=float, discontinuous=True, shape=value_shape
    )

    if (dtype := mesh.geometry.x.dtype) == np.float64:
=======
    dtype = mesh.geometry.x.dtype
    ufl_e = basix.ufl.element("P", mesh.basix_cell(), 0, dtype=dtype, discontinuous=True,
                              shape=value_shape)
    
    if (dtype:=mesh.geometry.x.dtype) == np.float64:
    
>>>>>>> 9368e50f
        cppV = _scifem.create_real_functionspace_float64(mesh._cpp_object, value_shape)
    elif dtype == np.float32:
        cppV = _scifem.create_real_functionspace_float32(mesh._cpp_object, value_shape)
    else:
        raise ValueError(f"Unsupported dtype: {dtype}")
    return dolfinx.fem.FunctionSpace(mesh, ufl_e, cppV)<|MERGE_RESOLUTION|>--- conflicted
+++ resolved
@@ -20,20 +20,12 @@
 
     """
 
-<<<<<<< HEAD
+    dtype = mesh.geometry.x.dtype
     ufl_e = basix.ufl.element(
-        "P", mesh.basix_cell(), 0, dtype=float, discontinuous=True, shape=value_shape
+        "P", mesh.basix_cell(), 0, dtype=dtype, discontinuous=True, shape=value_shape
     )
 
     if (dtype := mesh.geometry.x.dtype) == np.float64:
-=======
-    dtype = mesh.geometry.x.dtype
-    ufl_e = basix.ufl.element("P", mesh.basix_cell(), 0, dtype=dtype, discontinuous=True,
-                              shape=value_shape)
-    
-    if (dtype:=mesh.geometry.x.dtype) == np.float64:
-    
->>>>>>> 9368e50f
         cppV = _scifem.create_real_functionspace_float64(mesh._cpp_object, value_shape)
     elif dtype == np.float32:
         cppV = _scifem.create_real_functionspace_float32(mesh._cpp_object, value_shape)
