--- conflicted
+++ resolved
@@ -724,17 +724,10 @@
         logger.debug("Closing ADIOS2 file")
         try:
             self._outfile.Close()
-<<<<<<< HEAD
-        except ValueError:
-            pass
-        else:
-            assert self._adios.RemoveIO("Point cloud writer")
-=======
             assert self._adios.RemoveIO("Point cloud writer")
         except ValueError:
             # File is allready closed
             logger.debug("ADIOS2 file already closed")
->>>>>>> f3ce5678
 
     def close(self) -> None:
         """Close the XDMF file."""
